#!/usr/bin/env python3

# MIT License

# Copyright (c) 2023  Miguel Ángel González Santamarta

# Permission is hereby granted, free of charge, to any person obtaining a copy
# of this software and associated documentation files (the "Software"), to deal
# in the Software without restriction, including without limitation the rights
# to use, copy, modify, merge, publish, distribute, sublicense, and/or sell
# copies of the Software, and to permit persons to whom the Software is
# furnished to do so, subject to the following conditions:

# The above copyright notice and this permission notice shall be included in all
# copies or substantial portions of the Software.

# THE SOFTWARE IS PROVIDED "AS IS", WITHOUT WARRANTY OF ANY KIND, EXPRESS OR
# IMPLIED, INCLUDING BUT NOT LIMITED TO THE WARRANTIES OF MERCHANTABILITY,
# FITNESS FOR A PARTICULAR PURPOSE AND NONINFRINGEMENT. IN NO EVENT SHALL THE
# AUTHORS OR COPYRIGHT HOLDERS BE LIABLE FOR ANY CLAIM, DAMAGES OR OTHER
# LIABILITY, WHETHER IN AN ACTION OF CONTRACT, TORT OR OTHERWISE, ARISING FROM,
# OUT OF OR IN CONNECTION WITH THE SOFTWARE OR THE USE OR OTHER DEALINGS IN THE
# SOFTWARE.


import torch
import numpy as np
from typing import List

import rclpy
from rclpy.node import Node
from rclpy.qos import qos_profile_sensor_data
from std_msgs.msg import Float32MultiArray
from std_srvs.srv import SetBool

from audio_common.utils import msg_to_array
from audio_common_msgs.msg import AudioStamped


def int2float(sound):
    abs_max = np.abs(sound).max()
    sound = sound.astype('float32')
    if abs_max > 0:
        sound *= 1/32768
    sound = sound.squeeze()  # depends on the use case
    return sound


class SileroVadNode(Node):

    def __init__(self) -> None:

        super().__init__("silero_vad_node")

        self.recording = False
        self.data: List[float] = []

        self.declare_parameter("enabled", True)
        self.enabled = self.chunk = self.get_parameter(
            "enabled").get_parameter_value().bool_value

        self.init_silero()

        self._enable_srv = self.create_service(
            SetBool, "enable_vad", self.enable_cb)

        self._pub = self.create_publisher(Float32MultiArray, "vad", 10)
        self._sub = self.create_subscription(
            AudioStamped, "audio", self.audio_cb, qos_profile_sensor_data)

        self.get_logger().info("Silero VAD node started")

    def audio_cb(self, msg: AudioStamped) -> None:

        if not self.enabled:
            return

<<<<<<< HEAD
        audio = int2float(msg_to_array(msg.audio.audio_data, msg.audio.info.format))
        if audio is None:
=======
        audio_array = msg_to_array(msg.audio)
        if audio_array is None:
>>>>>>> 0d1abe58
            self.get_logger().error(f"Format {msg.audio.info.format} unknown")
            return
        speech_dict = self.vad_iterator(torch.from_numpy(audio_array))

        if speech_dict:
            self.get_logger().info(str(speech_dict))

            if not self.recording and "start" in speech_dict:
                self.recording = True
                self.data = [0.0] * msg.audio.info.chunk

            elif self.recording and "end" in speech_dict:
                self.recording = False
                vad_msg = Float32MultiArray()
                vad_msg.data = self.data
                self._pub.publish(vad_msg)

        if self.recording:
            self.data.extend((audio_array).tolist())

    def init_silero(self) -> None:
        model, utils = torch.hub.load(
            repo_or_dir="snakers4/silero-vad",
            model="silero_vad",
            force_reload=False,
            onnx=True
        )
        (_, _, _, VADIterator, _) = utils
        self.vad_iterator = VADIterator(model)

    def enable_cb(self, req: SetBool.Request, res: SetBool.Response) -> SetBool.Response:
        res.success = True
        self.enabled = req.data

        if self.enabled:
            res.message = "Silero enabled"
        else:
            res.message = "Silero disabled"
            self.recording = False
            self.data = []

        self.get_logger().info(res.message)
        return res


def main():
    rclpy.init()
    node = SileroVadNode()
    rclpy.spin(node)
    node.destroy_node()
    rclpy.shutdown()


if __name__ == "__main__":
    main()<|MERGE_RESOLUTION|>--- conflicted
+++ resolved
@@ -75,13 +75,8 @@
         if not self.enabled:
             return
 
-<<<<<<< HEAD
-        audio = int2float(msg_to_array(msg.audio.audio_data, msg.audio.info.format))
-        if audio is None:
-=======
-        audio_array = msg_to_array(msg.audio)
+        audio_array = int2float(msg_to_array(msg.audio.audio_data))
         if audio_array is None:
->>>>>>> 0d1abe58
             self.get_logger().error(f"Format {msg.audio.info.format} unknown")
             return
         speech_dict = self.vad_iterator(torch.from_numpy(audio_array))
